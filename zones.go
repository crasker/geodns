--- conflicted
+++ resolved
@@ -30,33 +30,7 @@
 
 var lastRead = map[string]*ZoneReadRecord{}
 
-<<<<<<< HEAD
-func zonesReader(dirName string, zones Zones) {
-	for {
-		zonesReadDir(dirName, zones)
-		time.Sleep(5 * time.Second)
-	}
-}
-
-func addHandler(zones Zones, name string, config *Zone) {
-	oldZone := zones[name]
-	// across the recconfiguration keep a reference to all healthchecks to ensure
-	// the global map doesn't get destroyed
-	healthTestRunner.refAllGlobalHealthChecks(name, true)
-	defer healthTestRunner.refAllGlobalHealthChecks(name, false)
-	if oldZone != nil {
-		oldZone.StartStopHealthChecks(false, nil)
-	}
-	config.SetupMetrics(oldZone)
-	zones[name] = config
-	config.StartStopHealthChecks(true, oldZone)
-	dns.HandleFunc(name, setupServerFunc(config))
-}
-
-func zonesReadDir(dirName string, zones Zones) error {
-=======
 func (srv *Server) zonesReadDir(dirName string, zones Zones) error {
->>>>>>> 8d0d2418
 	dir, err := ioutil.ReadDir(dirName)
 	if err != nil {
 		log.Println("Could not read", dirName, ":", err)
